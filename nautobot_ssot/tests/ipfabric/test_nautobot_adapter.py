"""Unit tests for the IPFabric DiffSync adapter class."""
import unittest

from django.contrib.contenttypes.models import ContentType
from django.test import TestCase

from nautobot.dcim.models import (
    Device,
    DeviceType,
    Location,
    LocationType,
    Manufacturer,
    Platform,
)
from nautobot.extras.models import Role, Status

from nautobot_ssot.integrations.ipfabric.diffsync.adapter_nautobot import NautobotDiffSync


class TestNautobotAdapter(TestCase):
    """Test cases for InfoBlox Nautobot adapter."""

    def setUp(self):
        device_ct = ContentType.objects.get_for_model(Device)
        active_status = Status.objects.get(name="Active")
        role = Role.objects.create(name="test")
        role.content_types.add(device_ct)
        site_lt, _ = LocationType.objects.get_or_create(name="site")
        site_lt.content_types.add(device_ct)
        self.site1 = Location.objects.create(name="site1", location_type=site_lt, status=active_status)
        site2 = Location.objects.create(name="site2", location_type=site_lt, status=active_status)
        man1 = Manufacturer.objects.create(name="man1")
        man2 = Manufacturer.objects.create(name="man2")
        dev_type1 = DeviceType.objects.create(model="dev_type1", manufacturer=man1)
        dev_type2 = DeviceType.objects.create(model="dev_type2", manufacturer=man2)
        platform1 = Platform.objects.create(name="platform1", manufacturer=man1)
        Device.objects.create(
            name="dev1",
            serial="abc",
            status=active_status,
            role=role,
            location=self.site1,
            device_type=dev_type1,
            platform=platform1,
        )
        Device.objects.create(
            name="dev2",
            serial="def",
            status=active_status,
            role=role,
            location=self.site1,
            device_type=dev_type1,
            platform=platform1,
        )
        Device.objects.create(
            name="dev3",
            serial="xyz",
            status=active_status,
            role=role,
            location=site2,
            device_type=dev_type2,
        )
        self.nb_adapter = NautobotDiffSync(
            job=unittest.mock.Mock(),
            sync=unittest.mock.Mock(),
            sync_ipfabric_tagged_only=False,
            location_filter=None,
<<<<<<< HEAD
        )
=======
        )

    @unittest.mock.patch("nautobot_ssot.integrations.ipfabric.diffsync.diffsync_models.Location", autospec=True)
    @unittest.mock.patch.object(NautobotDiffSync, "load_interfaces")
    def test_load_device(self, mock_load_interfaces, mock_location):
        self.nb_adapter.load_device(Device.objects.filter(location=self.site1), mock_location)
        self.assertEqual(mock_load_interfaces.call_count, 2)
        self.assertEqual(mock_location.add_child.call_count, 2)
        loaded_devices = self.nb_adapter.get_all("device")
        self.assertEqual(len(loaded_devices), 2)
        self.assertEqual(loaded_devices[0].name, "dev1")
        self.assertEqual(loaded_devices[1].name, "dev2")
        self.assertEqual(loaded_devices[0].serial_number, "abc")
        self.assertEqual(loaded_devices[1].serial_number, "def")
        for device in loaded_devices:
            self.assertEqual(device.model, "dev_type1")
            self.assertEqual(device.role, "test")
            self.assertEqual(device.location_name, "site1")
            self.assertEqual(device.vendor, "man1")
            self.assertEqual(device.status, "Active")
            if device.name != "dev3":
                self.assertEqual(device.platform, "platform1")
            else:
                self.assertEqual(device.platform, "")
>>>>>>> f1b5b81c
<|MERGE_RESOLUTION|>--- conflicted
+++ resolved
@@ -65,9 +65,6 @@
             sync=unittest.mock.Mock(),
             sync_ipfabric_tagged_only=False,
             location_filter=None,
-<<<<<<< HEAD
-        )
-=======
         )
 
     @unittest.mock.patch("nautobot_ssot.integrations.ipfabric.diffsync.diffsync_models.Location", autospec=True)
@@ -91,5 +88,4 @@
             if device.name != "dev3":
                 self.assertEqual(device.platform, "platform1")
             else:
-                self.assertEqual(device.platform, "")
->>>>>>> f1b5b81c
+                self.assertEqual(device.platform, "")